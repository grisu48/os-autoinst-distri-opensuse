--- conflicted
+++ resolved
@@ -12,10 +12,6 @@
   - yam/validate/validate_post_partitioning
   - yam/validate/validate_deployed_files
   - yam/validate/validate_systemd_timers
-<<<<<<< HEAD
   - yam/validate/validate_bootloader_timeout
   - console/validate_repos
-=======
-  - console/validate_repos
-  - yam/validate/validate_extra_kernel_params
->>>>>>> e6ec7a48
+  - yam/validate/validate_extra_kernel_params