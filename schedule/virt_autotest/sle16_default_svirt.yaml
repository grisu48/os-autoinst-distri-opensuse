--- conflicted
+++ resolved
@@ -7,23 +7,5 @@
     - yam/agama/agama_auto_without_log
     - installation/grub_test
     - installation/first_boot
-<<<<<<< HEAD
-    - yam/validate/validate_base_product
-    - yam/validate/validate_first_user
-=======
     - yam/validate/validate_product
-    - yam/validate/validate_first_user
-conditional_schedule:
-    bootloader:
-        VIRSH_VMM_FAMILY:
-            vmware:
-                - installation/bootloader_svirt
-            hyperv:
-                - installation/bootloader_hyperv
-    agama_auto:
-        VIRSH_VMM_FAMILY:
-            vmware:
-                - yam/agama/agama_auto
-            hyperv:
-                - yam/agama/agama_auto_without_log
->>>>>>> bae0c823
+    - yam/validate/validate_first_user