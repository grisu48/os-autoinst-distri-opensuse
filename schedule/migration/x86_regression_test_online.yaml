--- conflicted
+++ resolved
@@ -61,12 +61,8 @@
         - console/upgrade_snapshots
         - console/x_vt
         - console/zypper_lr
-<<<<<<< HEAD
-=======
         - console/pam
         - console/btrfsmaintenance
-        - console/cpio
->>>>>>> 26878a6b
         - console/java
         - console/cpio
         - console/check_system_info
