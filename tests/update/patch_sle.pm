# Copyright © 2016-2020 SUSE LLC
#
# Copying and distribution of this file, with or without modification,
# are permitted in any medium without royalty provided the copyright
# notice and this notice are preserved.  This file is offered as-is,
# without any warranty.

# Summary: Patch SLE qcow2 images before migration (offline)
# Maintainer: Dumitru Gutu <dgutu@suse.de>

use base "consoletest";
use strict;
use warnings;
use testapi;
use utils;
use version_utils qw(is_sle is_desktop_installed is_upgrade is_sles4sap);
use migration;
use registration;
use qam;


sub patching_sle {
    my ($self) = @_;

    # Save VIDEOMODE and SCC_REGISTER vars
    my $orig_videomode    = get_var('VIDEOMODE',    '');
    my $orig_scc_register = get_var('SCC_REGISTER', '');

    # Do not attempt to log into the desktop of a system installed with SLES4SAP
    # being prepared for upgrade, as it does not have an unprivileged user to test
    # with other than the SAP Administrator
    my $nologin = (get_var('HDDVERSION') and is_upgrade() and is_sles4sap());

    # Skip registration here since we use autoyast profile to register origin system on zVM
    if (!get_var('UPGRADE_ON_ZVM')) {
        # Set vars to make yast_scc_registration work in text mode
        set_var("VIDEOMODE",    'text');
        set_var("SCC_REGISTER", 'console');
        # remember we perform registration on pre-created HDD images
        if (is_sle('12-SP2+')) {
            set_var('HDD_SP2ORLATER', 1);
        }
        # disable existing repos temporary
        zypper_call "lr";
        zypper_call "mr --disable --all";
        save_screenshot;
        # Set SCC_PROXY_URL if needed
        set_scc_proxy_url if ((check_var('HDDVERSION', get_var('ORIGINAL_TARGET_VERSION')) && is_upgrade()));
        sle_register("register");
        zypper_call('lr -d');
    }

    # add test repositories and logs the required patches
    add_test_repositories();

    # Default to fully update unless MINIMAL_UPDATE is set
    if (get_var('MINIMAL_UPDATE')) {
        minimal_patch_system();
    }
    else {
        fully_patch_system();
        # Update origin system on zVM that is controlled by autoyast profile and reboot is done by end of autoyast installation
        # So we skip reboot here after fully patched on zVM to reduce times of reconnection to s390x
        if (!get_var('UPGRADE_ON_ZVM')) {
            # Perform sync ahead of reboot to flush filesystem buffers
            assert_script_run 'sync', 600;
            # Open gdm debug info for poo#45236, this issue happen sometimes in openqa env
            script_run('sed -i s/#Enable=true/Enable=true/g /etc/gdm/custom.conf');
            # Remove '-f' for reboot for poo#65226
            type_string "reboot\n";
            $self->wait_boot(textmode => !is_desktop_installed(), ready_time => 600, bootloader_time => 300, nologin => $nologin);
            # Setup again after reboot
            $self->setup_sle();
        }
    }

    # Install extra patterns as required
    install_patterns() if (get_var('PATTERNS'));

    # Install extra packages as required
    install_packages() if (get_var('PACKAGES'));

    # Install salt packages as required
    install_salt_packages() if (check_var_array('SCC_ADDONS', 'asmm'));

    # create btrfs subvolume for aarch64
    create_btrfs_subvolume() if (check_var('ARCH', 'aarch64'));

    # Remove test repos after system being patched
    remove_test_repositories;

    #migration with LTSS is not possible, remove it before upgrade
    remove_ltss;
    if (get_var('FLAVOR', '') =~ /-(Updates|Incidents)$/ || get_var('KEEP_REGISTERED')) {
        # The system is registered.
        set_var('HDD_SCC_REGISTERED', 1);
        # SKIP the module installation window, from the add_update_test_repo test
        set_var('SKIP_INSTALLER_SCREEN', 1) if get_var('MAINT_TEST_REPO');

    }
    else {
        sle_register("unregister");
    }

    # RMT didn't mirror all repos, cannot use enable all
    if (!get_var("SMT_URL")) {
        zypper_call("mr --enable --all");
    }

    # Disable old repositories during AutoYaST driven upgrade
    if (get_var('AUTOUPGRADE')) {
        disable_installation_repos;
    }

    # Restore the old value of VIDEOMODE and SCC_REGISTER
    # For example, in case of SLE 12 offline migration tests with smt pattern
    # or modules, we need set SCC_REGISTER=installation at test suite settings
    # to trigger scc registration during offline migration
    set_var("VIDEOMODE",    $orig_videomode);
    set_var("SCC_REGISTER", $orig_scc_register);

    # Record the installed rpm list
    assert_script_run 'rpm -qa > /tmp/rpm-qa.txt';
    upload_logs '/tmp/rpm-qa.txt';

    # mark system patched
    set_var("SYSTEM_PATCHED", 1);
}


# Install extra packages if var PACKAGES is set
sub install_packages {
    my @pk_list = split(/,/, get_var('PACKAGES'));
    for my $pk (@pk_list) {
        # removed package if starting with -
        if ($pk =~ /^-/) {
            $pk =~ s/^-//;
            zypper_call "rm -t package $pk";
        }
        else {
            zypper_call "in -t package $pk";
        }
    }
}

# Install packages salt-master salt-minion before migration, to ensure salt
# regression test work well even the asmm is disabled after migration.
sub install_salt_packages {
    zypper_call('in -t package salt-master salt-minion');
}

#   Function: parse the output from script_output to get the pattern list
#   Reason  : sometimes script_output with 'zypper pt -u' will cost a lot of time to return,
#   which cause the console have some system message in the output. we need filt out these
#   info before we process the result.
#   parameters:
#   $cmd   : the command line
#   $start : the line that start with $start, which is we want
#   return :  an array of pattern list
sub get_pattern_list {
    my ($cmd, $start) = @_;

    my $pkg_name;
    my @column   = ();
    my @pkg_list = ();
    my %seen     = ();
    my @unique   = ();

    my @pkg_lines = split(/\n/, script_output($cmd, 120));

    foreach my $line (@pkg_lines) {
        $line =~ s/^\s+|\s+$//g;
        # In a regular expression, all chars between the \Q and \E are escaped.
        next if ($line !~ m/^\Q$start\E/);
        # filter out the spaces in each filed
        @column = map { s/^\s*|\s*$//gr } split(/\|/, $line);
        # pkg_name is the 2nd field seperated by '|'
        $pkg_name = $column[1];
        push @pkg_list, $pkg_name;
    }

    if (@pkg_list) {
        # unique and sort the @pkg_list
        %seen   = map { $_ => 1 } @pkg_list;
        @unique = sort keys %seen;
    }

    return @unique;
}

# Install extra patterns if var PATTERNS is set
sub install_patterns {
    my $pcm = 0;
    my @pt_list;
    my @pt_list_un;
    my @pt_list_in;

    @pt_list_in = get_pattern_list "zypper pt -i", "i";
    # install all patterns from product.
    if (check_var('PATTERNS', 'all')) {
        @pt_list_un = get_pattern_list "zypper pt -u", "|";
    }
    # install certain pattern from parameter.
    else {
        @pt_list_un = split(/,/, get_var('PATTERNS'));
    }

    my %installed_pt = ();
    foreach (@pt_list_in) {
        $installed_pt{$_} = 1;
    }
    @pt_list = sort grep(!$installed_pt{$_}, @pt_list_un);
    $pcm     = grep /Amazon-Web-Services|Google-Cloud-Platform|Microsoft-Azure/, @pt_list_in;

    for my $pt (@pt_list) {
        # Cloud patterns are conflict by each other, only install cloud pattern from single vender.
        if ($pt =~ /Amazon-Web-Services|Google-Cloud-Platform|Microsoft-Azure/) {
            next unless $pcm == 0;
            $pt .= '*';
            $pcm = 1;
        }
        # workround for bsc#1034541
        if (($pt =~ /sap_server/) && is_sle('=11-SP4')) {
            record_soft_failure 'bsc#1034541';
            next;
        }
<<<<<<< HEAD
        zypper_call("in -t pattern $pt", timeout => 1800);
=======
        zypper_call("in -t pattern $pt", timeout => 1200);
>>>>>>> 5c532bf8

    }
}

sub sle_register {
    my ($action) = @_;
    # Register sle before update
    # SLE 12 and later use SCC, but SLE 11 uses NCC
    if ($action eq 'register') {
        if (is_sle('12+')) {
            # Tag the test as being called from this module, so accept_addons_license
            # (called by yast_scc_registration) can handle license agreements from modules
            # that do not show license agreement during installation but do when registering
            # after install
            set_var('IN_PATCH_SLE', 1);
            # To register the product and addons via commands, only for sle 12+
            if (get_var('ADDON_REGBYCMD') && is_sle('12+')) {
                register_product();
                register_addons_cmd();
            }
            else {
                yast_scc_registration();
            }
            # Once SCC registration is done, disable IN_PATCH_SLE so it does not interfere
            # with further calls to accept_addons_license (in upgrade for example)
            set_var('IN_PATCH_SLE', 0);
        }
        else {
            # Erase all local files created from a previous executed registration
            assert_script_run('suse_register -E');
            # Register SLE 11 to SMT server
            my $smt_url = get_var('SMT_URL', '');
            if ($smt_url) {
                my $setup_script = 'clientSetup4SMT.sh';
                assert_script_run("wget $smt_url/repo/tools/$setup_script" =~ s/https/http/r);
                assert_script_run("chmod +x $setup_script");
                assert_script_run("echo y | ./$setup_script $smt_url/center/regsvc");
                assert_script_run("suse_register -n");
            }
            # NCC can be replaced by SCC even for SLE 11
            # Needed to workaround a bug with NCC and LTSS module in some cases, see bsc#1158950
            elsif (get_var('SLE11_USE_SCC')) {
                my $reg_code = get_required_var('NCC_REGCODE');
                my $reg_mail = get_var('NCC_MAIL');               # email address is not mandatory for SCC
                assert_script_run("sed -i '/^url[[:space:]]*/s|.*|url = https://scc.suse.com/ncc/center/regsvc|' /etc/suseRegister.conf");
                if (get_var('NCC_REGCODE_SDK')) {
                    my $reg_code_sdk = get_required_var('NCC_REGCODE_SDK');
                    assert_script_run("suse_register -a email=$reg_mail -a regcode-sles=$reg_code -a regcode-sles=$reg_code_sdk", 300);
                } else {
                    assert_script_run("suse_register -a email=$reg_mail -a regcode-sles=$reg_code", 300);
                }
            }
            # Otherwise, register SLE 11 to NCC server
            else {
                my $reg_code = get_required_var("NCC_REGCODE");
                my $reg_mail = get_required_var("NCC_MAIL");
                assert_script_run("suse_register -n -a email=$reg_mail -a regcode-sles=$reg_code", 300);
            }
        }
    }
    # Unregister sle after update
    if ($action eq 'unregister') {
        if (is_sle('12+')) {
            scc_deregistration;
        }
        else {
            assert_script_run('suse_register -E');
        }
    }
}


sub run {
    my ($self) = @_;

    $self->setup_sle();
    $self->patching_sle();
}

sub test_flags {
    return {milestone => 1, fatal => 1};
}

1;<|MERGE_RESOLUTION|>--- conflicted
+++ resolved
@@ -224,11 +224,7 @@
             record_soft_failure 'bsc#1034541';
             next;
         }
-<<<<<<< HEAD
         zypper_call("in -t pattern $pt", timeout => 1800);
-=======
-        zypper_call("in -t pattern $pt", timeout => 1200);
->>>>>>> 5c532bf8
 
     }
 }
