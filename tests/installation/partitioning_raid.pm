--- conflicted
+++ resolved
@@ -194,42 +194,11 @@
 
 sub add_bios_boot_partition {
     record_soft_failure 'bsc#1063844';    # Cannot add partition from menu option "hard disks"
-<<<<<<< HEAD
-    send_key 'down';
-    assert_screen 'partitioning_raid-disk_vda-selected';
-    send_key 'alt-d';
-    record_soft_failure 'bsc#1055743';    # No partitioning type page ATM
-    assert_screen 'partitioning-size';
-    send_key 'alt-c' if is_storage_ng;
-    my $size_hotkey = (is_storage_ng) ? 'alt-s' : 'ctrl-a';
-    wait_screen_change { send_key $size_hotkey };
-    type_string "1 MB";
-    assert_screen 'partitioning_raid-custom-size-1MB';
-    send_key 'alt-n';
-    assert_screen 'partition-role';
-    send_key "alt-a";
-    assert_screen 'partitioning_raid-partition_role_raw_volume';
-    send_key 'alt-n';
-    assert_screen 'partition-format';
-    my $not_format_hotkey = (is_storage_ng) ? 'alt-t' : 'ctrl-d';
-    send_key $not_format_hotkey;
-    assert_screen 'partitioning_raid-format_noformat';
-    send_key 'alt-i';
-    assert_screen 'partitioning_raid-file_system_id-selected';
-    my $direction_key = (is_storage_ng) ? 'up' : 'down';
-    send_key_until_needlematch 'filesystem-bios-boot', $direction_key;
-    my $next_hotkey = (is_storage_ng) ? 'alt-n' : 'alt-f';
-    send_key $next_hotkey;
-    send_key 'down';
-    send_key_until_needlematch 'custompart', 'left';
-    send_key 'alt-s';    #System view
-=======
     send_key_until_needlematch 'partitioning_raid-disk_vda-selected', 'down';
     addpart 'bios-boot';
     send_key 'down';
     send_key_until_needlematch 'custompart', 'left';
     send_key 'alt-s';                     #System view
->>>>>>> 9b613b7b
     send_key_until_needlematch 'partitioning_raid-hard_disks-unfolded', 'right';
 }
 
@@ -243,21 +212,6 @@
     else {
         send_key 'alt-p';
     }
-<<<<<<< HEAD
-    if (!get_var('UEFI')) {                   # partitioning type does not appear when GPT disk used, GPT is default for UEFI
-        if (is_storage_ng) {
-            record_soft_failure 'bsc#1055743';    # No partitioning type page ATM
-        }
-        else {
-            assert_screen 'partitioning-type';
-            send_key 'alt-n';
-        }
-    }
-    assert_screen 'partitioning-size';
-    send_key 'alt-c' if is_storage_ng;
-    my $size_hotkey = (is_storage_ng) ? 'alt-s' : 'ctrl-a';
-    wait_screen_change { send_key $size_hotkey };
-=======
     # Partitioning type does not appear when GPT disk used, GPT is default for UEFI
     # With storage-ng GPT is default, so no partitioning type
     if (!get_var('UEFI') && !is_storage_ng) {
@@ -267,7 +221,6 @@
     assert_screen 'partitioning-size';
     send_key 'alt-c' if is_storage_ng;
     wait_screen_change { send_key $cmd{size_hotkey} };
->>>>>>> 9b613b7b
     type_string "200 MB";
     assert_screen 'partitioning_raid-custom-size-200MB';
     send_key 'alt-n';
@@ -276,23 +229,13 @@
     assert_screen 'partitioning_raid-partition_role_raw_volume';
     send_key 'alt-n';
     assert_screen 'partition-format';
-<<<<<<< HEAD
-    my $not_format_hotkey = (is_storage_ng) ? 'alt-t' : 'ctrl-d';
-    send_key $not_format_hotkey;
-=======
     send_key $cmd{donotformat};
->>>>>>> 9b613b7b
     assert_screen 'partitioning_raid-format_noformat';
     send_key 'alt-i';
     assert_screen 'partitioning_raid-file_system_id-selected';
     my $direction_key = (is_storage_ng) ? 'up' : 'down';
     send_key_until_needlematch 'filesystem-prep', $direction_key;
-<<<<<<< HEAD
-    my $next_hotkey = (is_storage_ng) ? 'alt-n' : 'alt-f';
-    send_key $next_hotkey;
-=======
     send_key $cmd{exp_part_finish};
->>>>>>> 9b613b7b
     # Due to workaround for bsc#1063844 we are not back to "hard disks"
     # tree item to see overview
     if (is_storage_ng) {
@@ -337,12 +280,6 @@
 
     if (get_var("OFW")) {    ## no RAID /boot partition for ppc
         add_prep_boot_partition;
-<<<<<<< HEAD
-    }
-    elsif (is_storage_ng && !get_var('UEFI')) {    # storage-ng requires bios boot partition
-        add_bios_boot_partition;
-=======
->>>>>>> 9b613b7b
     }
     else {
         if (is_storage_ng && !get_var('UEFI')) {
