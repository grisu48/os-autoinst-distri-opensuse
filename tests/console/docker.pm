--- conflicted
+++ resolved
@@ -28,11 +28,7 @@
 sub run {
     select_console("root-console");
 
-<<<<<<< HEAD
     if (is_caasp && check_var('FLAVOR', 'DVD') && !check_var('SYSTEM_ROLE', 'plain')) {
-=======
-    if (is_caasp) {
->>>>>>> d6bd68e0
         # Docker should be pre-installed in MicroOS
         die "Docker is not pre-installed." if script_run("rpm -q docker");
     }
@@ -46,12 +42,6 @@
     # check status of docker daemon
     systemctl("status docker");
 
-<<<<<<< HEAD
-=======
-    # get docker infor after installation and check number of images, should be 0
-    validate_script_output("docker info", sub { m/Images\: 0/ });
-
->>>>>>> d6bd68e0
     # do search for openSUSE
     validate_script_output("docker search  --no-trunc opensuse", sub { m/This project contains the stable releases of the openSUSE distribution/ });
 
@@ -59,23 +49,12 @@
     # https://store.docker.com/images/alpine
     assert_script_run("docker pull alpine", 300);
 
-<<<<<<< HEAD
     # Check if the alpine image has been fetched
     assert_script_run("docker images -q alpine:latest");
-=======
-    # check number of images, should be 1
-    validate_script_output("docker info", sub { m/Images\: 1/ });
->>>>>>> d6bd68e0
 
     # pull hello-world image, typical docker demo image
     # https://store.docker.com/images/hello-world
     assert_script_run("docker pull hello-world", 300);
-<<<<<<< HEAD
-=======
-
-    # check number of images, should be 2
-    validate_script_output("docker info", sub { m/Images\: 2/ });
->>>>>>> d6bd68e0
 
     # Check if the hello-world image has been fetched
     assert_script_run("docker images -q hello-world:latest");
@@ -106,38 +85,19 @@
     # stop running container
     assert_script_run("docker stop ${container_id}");
 
-<<<<<<< HEAD
     # check that alpine container should not be running anymore
     validate_script_output("docker inspect --format='{{.State.Running}}' ${container_id}", sub { m/false/ });
-=======
-    # check number of running containers, should be 0
-    validate_script_output("docker info", sub { m/Running\: 0/ });
 
     # network test
     script_run("docker run --rm alpine wget http://google.com && echo 'container_network_works' > /dev/$serialdev", 0);
     die("network does not work inside of the container") unless wait_serial("container_network_works", 200);
 
-    # remove all containers
-    assert_script_run("docker rm \$(docker ps -a -q)");
->>>>>>> d6bd68e0
-
-    # network test
-    script_run("docker run --rm alpine wget http://google.com && echo 'container_network_works' > /dev/$serialdev", 0);
-    die("network does not work inside of the container") unless wait_serial("container_network_works", 200);
-
-<<<<<<< HEAD
     # remove all containers related to alpine and hello-world
     assert_script_run("docker rm \$(docker ps -a | grep 'alpine\\|hello-world' | awk '{print \$1}')");
 
     # Remove the alpine and hello-world images
     assert_script_run("docker images | grep 'alpine\\|hello-world' | awk '{print \$1}' | xargs docker rmi");
-=======
-    # remove all images
-    assert_script_run("docker rmi --force \$(docker images -a -q)");
 
-    # check number of images, should be 0
-    validate_script_output("docker info", sub { m/Images\: 0/ });
->>>>>>> d6bd68e0
 }
 
 1;
