# SUSE's openQA tests
#
# Copyright © 2012-2018 SUSE LLC
#
# Copying and distribution of this file, with or without modification,
# are permitted in any medium without royalty provided the copyright
# notice and this notice are preserved.  This file is offered as-is,
# without any warranty.
#
package ipmi_backend_utils;
# Summary: This file provides fundamental utilities related with the ipmi backend from test view,
#          like switching consoles between ssh and ipmi supported
# Maintainer: alice <xlai@suse.com>

use base Exporter;
use Exporter;
use strict;
use warnings;
use testapi;
use version_utils qw(is_storage_ng is_sle);
use utils;
use power_action_utils 'prepare_system_shutdown';

<<<<<<< HEAD
our @EXPORT = qw(use_ssh_serial_console set_serial_console_on_vh switch_from_ssh_to_sol_console set_pxe_efiboot);
=======
our @EXPORT = qw(set_serial_console_on_vh switch_from_ssh_to_sol_console);
>>>>>>> 1521dcf9

#With the new ipmi backend, we only use the root-ssh console when the SUT boot up,
#and no longer setup the real serial console for either kvm or xen.
#When needs reboot, we will switch back to sut console which relies on ipmi.
#We will mostly rely on ikvm to continue the test flow.
#TODO: we need the serial output to debug issues in reboot, coolo will help add it.

sub switch_from_ssh_to_sol_console {
    my (%opts) = @_;

    #close root-ssh console
    prepare_system_shutdown;
    #switch to sol console
    set_var('SERIALDEV', '');
    $serialdev = 'ttyS1';
    bmwqemu::save_vars();
    if ($opts{'reset_console_flag'} eq "on") {
        reset_consoles;
    }
    select_console 'sol', await_console => 0;
    save_screenshot;
}

my $grub_ver;

sub get_dom0_serialdev {
    my $root_dir = shift;
    $root_dir //= '/';

    my $dom0_serialdev;

    script_run("clear");
    script_run("cat ${root_dir}/etc/SuSE-release || cat ${root_dir}/etc/os-release");
    save_screenshot;
    assert_screen([qw(on_host_sles_12_sp2_or_above on_host_lower_than_sles_12_sp2)]);

    if (get_var("XEN") || check_var("HOST_HYPERVISOR", "xen")) {
        if (match_has_tag("on_host_sles_12_sp2_or_above")) {
            $dom0_serialdev = "hvc0";
        }
        elsif (match_has_tag("on_host_lower_than_sles_12_sp2")) {
            $dom0_serialdev = "xvc0";
        }
    }
    else {
        $dom0_serialdev = 'ttyS1';
    }

    if (match_has_tag("grub1")) {
        $grub_ver = "grub1";
    }
    else {
        $grub_ver = "grub2";
    }

    type_string("echo \"Debug info: hypervisor serial dev should be $dom0_serialdev. Grub version is $grub_ver.\"\n");

    return $dom0_serialdev;
}

sub setup_console_in_grub {
    my ($ipmi_console, $root_dir, $virt_type) = @_;
    $ipmi_console //= $serialdev;
    $root_dir //= '/';
    #Ther is no default value for $virt_type, which has to be passed into function explicitly.

    #set grub config file
    my $grub_default_file = "${root_dir}/etc/default/grub";
    my $grub_cfg_file;
    if ($grub_ver eq "grub2") {
        $grub_cfg_file = "${root_dir}/boot/grub2/grub.cfg";
    }
    elsif ($grub_ver eq "grub1") {
        $grub_cfg_file = "${root_dir}/boot/grub/menu.lst";
    }
    else {
        die "The grub version is not supported!";
    }

    #setup serial console for xen
    my $cmd;
    if ($grub_ver eq "grub2") {
        #grub2
        if (${virt_type} eq "xen") {
            my $com_settings = get_var('IPMI_CONSOLE') ? "com2=" . get_var('IPMI_CONSOLE') : "";
            #bsc#1107572 workaround(Comment9 "This dom0 memory amount works well with hosts having 4 to 8 Gigs of RAM.
            #With host containing larger amounts of memory, you may want to increase this to something larger.")
            #dom0_mem=1024M,max:1024M
            $cmd
              = "cp $grub_cfg_file ${grub_cfg_file}.org "
              . "\&\& sed -ri '/(multiboot|module\\s*.*vmlinuz)/ "
              . "{s/(console|loglevel|log_lvl|guest_loglvl)=[^ ]*//g; "
              . "/multiboot/ s/\$/ dom0_mem=1024M,max:1024M console=com2,115200 log_lvl=all guest_loglvl=all sync_console $com_settings/; "
              . "/module\\s*.*vmlinuz/ s/\$/ console=$ipmi_console,115200 console=tty loglevel=5/;}; "
              . "s/timeout=-{0,1}[0-9]{1,}/timeout=30/g;"
              . "' $grub_cfg_file";
            assert_script_run($cmd);
            save_screenshot;
            $cmd = "sed -rn '/(multiboot|module\\s*.*vmlinuz|timeout=)/p' $grub_cfg_file";
            assert_script_run($cmd);
            save_screenshot;
        } elsif (${virt_type} eq "kvm") {
            $cmd
              = "cp $grub_cfg_file ${grub_cfg_file}.org "
              . "\&\& sed -ri 's/timeout=-{0,1}[0-9]{1,}/timeout=30/g' $grub_cfg_file "
              . "\&\& sed -ri 's/^terminal.*\$/terminal_input console serial\\nterminal_output console serial\\nterminal console serial/g' $grub_cfg_file "
              . "\&\& cat $grub_default_file $grub_cfg_file";
            assert_script_run($cmd);
            save_screenshot;
        } else { die "Host Hypervisor is not xen or kvm"; }


        $cmd = "sed -ri 's/^terminal.*\$/terminal_input console serial\\nterminal_output console serial\\nterminal console serial/g' $grub_cfg_file";
        assert_script_run($cmd);
        $cmd = "cat $grub_default_file $grub_cfg_file";
        assert_script_run($cmd);
        save_screenshot;
        upload_logs($grub_default_file);
    }
    elsif ($grub_ver eq "grub1") {
        $cmd
          = "cp $grub_cfg_file ${grub_cfg_file}.org \&\&  sed -i 's/timeout=-{0,1}[0-9]{1,}/timeout=30/g; /module \\\/boot\\\/vmlinuz/{s/console=.*,115200/console=$ipmi_console,115200/g;}' $grub_cfg_file";
        assert_script_run($cmd);
        save_screenshot;
        $cmd = "sed -rn '/module \\\/boot\\\/vmlinuz/p' $grub_cfg_file";
        assert_script_run($cmd);
    }
    else {
        die "Not supported grub version!";
    }
    save_screenshot;
    upload_logs($grub_cfg_file);
}

sub mount_installation_disk {
    my ($installation_disk, $mount_point) = @_;

    #default from yast installation
    $installation_disk //= "/dev/sda2";
    $mount_point       //= "/mnt";

    #mount
    assert_script_run("mkdir -p $mount_point");
    assert_script_run("mount $installation_disk $mount_point");
    assert_script_run("ls ${mount_point}/boot");
}

sub umount_installation_disk {
    my $mount_point = shift;

    #default from yast installation
    $mount_point //= "/mnt";

    #umount
    assert_script_run("umount -l $mount_point");
    assert_script_run("ls $mount_point");
}

# Get the partition where the new installed system is installed to
sub get_installation_partition {
    my $partition = '';

    # Confirmed with dev that the reliable way to get partition for / is via installation log, rather than fdisk
    # For details, please refer to bug 1101806.
    my $cmd        = '';
    my $y2log_file = '/var/log/YaST2/y2log';
    if (is_sle('12+')) {
        $cmd = qq{grep -o '/dev/[^ ]\\+ /mnt ' $y2log_file | head -n1 | cut -f1 -d' '};
    }
    else {
        die "Not support finding root partition for products lower than sle12.";
    }
    $partition = script_output($cmd);
    save_screenshot;

    die "Error: can not get installation partition!" unless ($partition);

    type_string "echo Debug info: The partition with the installed system is $partition .\n";
    save_screenshot;

    return $partition;
}

sub set_pxe_efiboot {
    my ($root_prefix) = @_;
    $root_prefix //= "/";
    my $wait_script    = "30";
    my $get_active_eif = "ip link show | grep \"state UP\" | grep -v \"lo\" | cut -d: -f2 | cut -d\' \' -f2 | head -1";
    my $active_eif     = script_output($get_active_eif, $wait_script, type_command => 1, proceed_on_failure => 0);
    my $get_active_eif_maddr = "ip link show | grep $active_eif -A1 | awk \'/link\\\/ether/ \{print \$2\}\' | awk \'\{print \$1,\$2,\$3,\$4,\$5,\$6\}\' FS=\":\" OFS=\"\"";
    my $active_eif_maddr        = script_output($get_active_eif_maddr, $wait_script, type_command => 1, proceed_on_failure => 0);
    my $get_pxeboot_entry_eif   = "$root_prefix/usr/sbin/efibootmgr -v | grep -i $active_eif_maddr";
    my $pxeboot_entry_eif       = script_output($get_pxeboot_entry_eif, $wait_script, type_command => 1, proceed_on_failure => 0);
    my $pxeboot_entry_eif_count = script_output("$get_pxeboot_entry_eif | wc -l", $wait_script, type_command => 1, proceed_on_failure => 0);
    my $get_pxeboot_entry_ip4   = "";
    my $pxeboot_entry_ip4       = "";
    my $pxeboot_entry_ip4_count = "";
    if ($pxeboot_entry_eif_count gt 1) {
        $get_pxeboot_entry_ip4   = "echo $get_pxeboot_entry_eif | grep -i -e \"IP4|IPv4\"";
        $pxeboot_entry_ip4       = script_output($get_pxeboot_entry_ip4, $wait_script, type_command => 1, proceed_on_failure => 0);
        $pxeboot_entry_ip4_count = script_output("$get_pxeboot_entry_ip4 | wc -l", $wait_script, type_command => 1, proceed_on_failure => 0);
    }
    my $get_pxeboot_entry_pxe   = "";
    my $pxeboot_entry_pxe       = "";
    my $pxeboot_entry_pxe_count = "";
    if ($pxeboot_entry_ip4_count gt 1) {
        $get_pxeboot_entry_pxe   = "echo $get_pxeboot_entry_ip4 | grep -i \"PXE\"";
        $pxeboot_entry_pxe       = script_output($get_pxeboot_entry_pxe, $wait_script, type_command => 1, proceed_on_failure => 0);
        $pxeboot_entry_pxe_count = script_output("$get_pxeboot_entry_pxe | wc -l", $wait_script, type_command => 1, proceed_on_failure => 0);
        if ($pxeboot_entry_pxe_count gt 1) {
            die "The number of PXE boot entries can not be narrowed down to 1";
        }
    }
    my $get_pxeboot_entry_num_grep = "grep -o -i -e \"Boot[0-9]\\\{1,\\\}\" | grep -o -e \"[0-9]\\\{1,\\\}\"";
    my $get_pxeboot_entry_num      = '';
    my $pxeboot_entry_num          = '';
    if ($pxeboot_entry_eif_count eq '1') {
        $get_pxeboot_entry_num = "echo \"$pxeboot_entry_eif\" | $get_pxeboot_entry_num_grep";
    }
    elsif ($pxeboot_entry_ip4_count eq '1') {
        $get_pxeboot_entry_num = "echo \"$pxeboot_entry_ip4\" | $get_pxeboot_entry_num_grep";
    }
    else {
        $get_pxeboot_entry_num = "echo \"$pxeboot_entry_pxe\" | $get_pxeboot_entry_num_grep";
    }
    $pxeboot_entry_num = script_output($get_pxeboot_entry_num, $wait_script, type_command => 1, proceed_on_failure => 0);
    my $get_current_boot_num   = "$root_prefix/usr/sbin/efibootmgr | grep -i BootCurrent | awk \'{print \$2}\'";
    my $current_boot_num       = script_output($get_current_boot_num, $wait_script, type_command => 1, proceed_on_failure => 0);
    my $get_current_boot_order = "$root_prefix/usr/sbin/efibootmgr | grep -i BootOrder | awk \'{print \$2}\'";
    my $current_boot_order     = (script_output($get_current_boot_order, $wait_script, type_command => 1, proceed_on_failure => 0));
    my @current_order_list     = split(',', $current_boot_order);
    my @new_order_list         = grep { $_ ne $current_boot_num && $_ ne $pxeboot_entry_num } @current_order_list;
    my $new_boot_order         = '';
    if ($pxeboot_entry_num ne $current_boot_num) {
        $new_boot_order = join(',', $pxeboot_entry_num, $current_boot_num, @new_order_list);
    }
    else {
        $new_boot_order = join(',', $pxeboot_entry_num, @new_order_list);
    }
    assert_script_run("$root_prefix/usr/sbin/efibootmgr -o $new_boot_order");
    assert_script_run("$root_prefix/usr/sbin/efibootmgr -n $pxeboot_entry_num");
}

#Usage:
#For post installation, use set_serial_console_on_vh(,...) directly
#For during installation, use set_serial_console_on_vh("/mnt",...)
#For custom usage, use set_serial_console_on_vh($mount_point, $installation_disk, $virt_type)
#Please pass desired hypervisor type to this function explicitly. There is no default value for $virt_type
sub set_serial_console_on_vh {
    my ($mount_point, $installation_disk, $virt_type) = @_;

    #prepare accessible grub
    my $root_dir;
    if ($mount_point ne "") {
        #when mount point is not empty, needs to mount installation disk
        if ($installation_disk eq "") {
            #search for the real installation partition on the first disk, which is selected by yast in ipmi installation
            $installation_disk = &get_installation_partition;
        }
        #mount partition
        assert_script_run("cd /");
        &mount_installation_disk("$installation_disk", "$mount_point");
        $root_dir = $mount_point;
    }
    else {
        $root_dir = "/";
    }

    #set up xen serial console
    my $ipmi_console = &get_dom0_serialdev("$root_dir");
    if (${virt_type} eq "xen" || ${virt_type} eq "kvm") { &setup_console_in_grub($ipmi_console, $root_dir, $virt_type); }
    else                                                { die "Host Hypervisor is not xen or kvm"; }

    #cleanup mount
    if ($mount_point ne "") {
        assert_script_run("cd /");
        &umount_installation_disk("$mount_point");
    }

}

1;<|MERGE_RESOLUTION|>--- conflicted
+++ resolved
@@ -21,11 +21,7 @@
 use utils;
 use power_action_utils 'prepare_system_shutdown';
 
-<<<<<<< HEAD
 our @EXPORT = qw(use_ssh_serial_console set_serial_console_on_vh switch_from_ssh_to_sol_console set_pxe_efiboot);
-=======
-our @EXPORT = qw(set_serial_console_on_vh switch_from_ssh_to_sol_console);
->>>>>>> 1521dcf9
 
 #With the new ipmi backend, we only use the root-ssh console when the SUT boot up,
 #and no longer setup the real serial console for either kvm or xen.
